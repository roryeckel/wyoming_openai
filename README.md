--- conflicted
+++ resolved
@@ -1,402 +1,3 @@
-<<<<<<< HEAD
-# Wyoming OpenAI
-
-OpenAI-Compatible Proxy Middleware for the Wyoming Protocol
-
-[![License](https://img.shields.io/github/license/roryeckel/wyoming-openai.svg)](https://github.com/roryeckel/wyoming-openai/blob/main/LICENSE) [![Python version](https://img.shields.io/pypi/pyversions/wyoming-openai.svg)](https://pypi.org/project/wyoming-openai/) [![GitHub issues](https://img.shields.io/github/issues/roryeckel/wyoming-openai.svg)](https://github.com/roryeckel/wyoming-openai/issues) [![Docker](https://img.shields.io/github/v/release/roryeckel/wyoming-openai?label=ghcr.io&logo=docker&logoColor=white&color=2496ED)](https://github.com/roryeckel/wyoming-openai/pkgs/container/wyoming_openai) [![PyPI version](https://badge.fury.io/py/wyoming-openai.svg)](https://pypi.org/project/wyoming-openai/)
-
-**Author:** Rory Eckel
-
-Note: This project is not affiliated with OpenAI or the Wyoming project.
-
-## Overview
-
-This project introduces a [Wyoming](https://github.com/OHF-Voice/wyoming) server that connects to OpenAI-compatible endpoints of your choice. Like a proxy, it enables Wyoming clients such as the [Home Assistant Wyoming Integration](https://www.home-assistant.io/integrations/wyoming/) to use the transcription (Automatic Speech Recognition - ASR) and text-to-speech synthesis (TTS) capabilities of various OpenAI-compatible projects. By acting as a bridge between the Wyoming protocol and OpenAI, you can consolidate the resource usage on your server and extend the capabilities of Home Assistant.
-
-## Featured Models
-
-This project features a variety of examples for using cutting-edge models in both Speech-to-Text (STT) and Text-to-Speech (TTS) scenarios:
-
-- **`gpt-4o-transcribe`**: OpenAI's latest and most advanced model for highly accurate speech recognition.
-- **`gpt-4o-mini-tts`**: A compact and efficient text-to-speech model from OpenAI, perfect for responsive vocalization.
-- **`voxtral-mini-latest`**: Mistral AI's high-quality multilingual speech transcription model, supporting up to 15 minutes of audio with excellent accuracy, available via [Mistral AI Voxtral](#5-deploying-with-mistral-ai-voxtral).
-- **`kokoro`**: A high-quality, open-source text-to-speech model, available for local deployment via [Speaches](#2-deploying-with-speaches-local-service) and [Kokoro-FastAPI](#4-deploying-with-kokoro-fastapi-and-speaches-local-services).
-- **`piper`**: Fast, local neural text-to-speech system with multiple high-quality voices, available for local deployment via [LocalAI](#3-deploying-with-localai-local-service).
-- **`whisper`**: The original renowned open-source transcription model from OpenAI, widely used for its accuracy and versatility.
-
-## Objectives
-
-1. **Wyoming Server, OpenAI-compatible Client**: Function as an intermediary between the Wyoming protocol and OpenAI's ASR and TTS services.
-2. **Service Consolidation**: Allow users of various programs to run inference on a single server without needing separate instances for each service.
-Example: Sharing TTS/STT services between [Open WebUI](#open-webui) and [Home Assistant](#usage-in-home-assistant).
-3. **Asynchronous Processing**: Enable efficient handling of multiple requests by supporting asynchronous processing of audio streams.
-4. **Simple Setup with Docker**: Provide a straightforward deployment process using [Docker and Docker Compose](#docker-recommended) for OpenAI and various popular open source projects.
-
-## Terminology
-
-- **TTS (Text-to-Speech)**: The process of converting text into audible speech output.
-- **ASR (Automatic Speech Recognition) / STT (Speech-to-Text)**: Technologies that convert spoken language into written text. ASR and STT are often used interchangeably to describe this function.
-
-## Installation (Local Development)
-
-### Prerequisites
-
-- Tested with Python 3.12
-- Optional: OpenAI API key(s) if using proprietary models
-
-### Instructions
-
-1. **Clone the Repository**
-
-   ```bash
-   git clone https://github.com/roryeckel/wyoming-openai.git
-   cd wyoming-openai
-   ```
-
-2. **Create a Virtual Environment** (optional but recommended)
-
-   ```bash
-   python3 -m venv venv
-   source venv/bin/activate  # On Windows use `venv\Scripts\activate`
-   ```
-
-3. **Install as a Development Package**
-
-    ```bash
-    pip install -e .
-    ```
-    Assuming you have activated a virtual environment, the wyoming_openai package will be installed into it. This will build and install the package in editable mode, allowing you to make changes to the code without needing to reinstall it each time.
-
-    Or, if you prefer to install it as a regular (production) package:
-
-    ```bash
-    pip install .
-    ```
-
-    This is more suitable for a global installation.
-
-4. **Configure Environment Variables or Command Line Arguments**
-
-## Installation from PyPI [![Publish to PyPI](https://github.com/roryeckel/wyoming-openai/actions/workflows/publish-to-pypi.yml/badge.svg)](https://github.com/roryeckel/wyoming-openai/actions/workflows/publish-to-pypi.yml)
-
-Since v0.3.2, `wyoming-openai` is now available on [PyPI](https://pypi.org/project/wyoming-openai/). To install the latest release, run:
-
-```bash
-pip install wyoming-openai
-```
-
-This is useful for local deployment when you don't want to clone the repository or if you want to use the library components in your own projects.
-
-To upgrade to the latest version, run:
-
-```bash
-pip install --upgrade wyoming-openai
-```
-
-## Command Line Arguments
-
-The proxy server can be configured using several command line arguments to tailor its behavior to your specific needs.
-
-### Example Usage
-
-Assuming you have installed the package in your current environment, you can run the server with the following command:
-
-```bash
-python -m wyoming_openai \
-  --uri tcp://0.0.0.0:10300 \
-  --log-level INFO \
-  --languages en \
-  --stt-openai-key YOUR_STT_API_KEY_HERE \
-  --stt-openai-url https://api.openai.com/v1 \
-  --stt-models whisper-1 \
-  --stt-streaming-models gpt-4o-transcribe gpt-4o-mini-transcribe \
-  --stt-backend OPENAI \
-  --tts-openai-key YOUR_TTS_API_KEY_HERE \
-  --tts-openai-url https://api.openai.com/v1 \
-  --tts-models gpt-4o-mini-tts tts-1-hd tts-1 \
-  --tts-voices alloy ash coral echo fable onyx nova sage shimmer \
-  --tts-backend OPENAI \
-  --tts-speed 1.0
-```
-
-## Configuration Options
-
-In addition to using command-line arguments, you can configure the Wyoming OpenAI proxy server via environment variables. This is especially useful for containerized deployments.
-
-### Table of Environment & Command Line Options
-
-| **Command Line Argument**               | **Environment Variable**                   | **Default Value**                           | **Description**                                                      |
-|-----------------------------------------|--------------------------------------------|-----------------------------------------------|----------------------------------------------------------------------|
-| `--uri`                                 | `WYOMING_URI`                              | tcp://0.0.0.0:10300                           | The URI for the Wyoming server to bind to.                           |
-| `--log-level`                           | `WYOMING_LOG_LEVEL`                        | INFO                                          | Sets the logging level (e.g., INFO, DEBUG).                          |
-| `--languages`                           | `WYOMING_LANGUAGES`                        | en                                            | Space-separated list of supported languages to advertise.            |
-| `--stt-openai-key`                      | `STT_OPENAI_KEY`                           | None                                          | Optional API key for OpenAI-compatible speech-to-text services.      |
-| `--stt-openai-url`                      | `STT_OPENAI_URL`                           | https://api.openai.com/v1                     | The base URL for the OpenAI-compatible speech-to-text API            |
-| `--stt-models`                          | `STT_MODELS`                               | None (required*)                                          | Space-separated list of models to use for the STT service. Example: `gpt-4o-transcribe gpt-4o-mini-transcribe whisper-1` |
-| `--stt-streaming-models`                | `STT_STREAMING_MODELS`                     | None                                          | Space-separated list of STT models that support streaming (e.g. `gpt-4o-transcribe gpt-4o-mini-transcribe`). Only these models will use streaming mode. |
-| `--stt-backend`                         | `STT_BACKEND`                              | None (autodetected)                           | Enable unofficial API feature sets.          |
-| `--stt-temperature`                     | `STT_TEMPERATURE`                          | None (autodetected)                           | Sampling temperature for speech-to-text (ranges from 0.0 to 1.0)               |
-| `--stt-prompt`                          | `STT_PROMPT`                               | None                                          | Optional prompt for STT requests (Text to guide the model's style).   |
-| `--tts-openai-key`                      | `TTS_OPENAI_KEY`                           | None                                          | Optional API key for OpenAI-compatible text-to-speech services.      |
-| `--tts-openai-url`                      | `TTS_OPENAI_URL`                           | https://api.openai.com/v1                     | The base URL for the OpenAI-compatible text-to-speech API            |
-| `--tts-models`                          | `TTS_MODELS`                               | None (required*)                           | Space-separated list of models to use for the TTS service. Example: `gpt-4o-mini-tts tts-1-hd tts-1` |
-| `--tts-voices`                          | `TTS_VOICES`                               | Empty (autodetected)                          | Space-separated list of voices for TTS.        |
-| `--tts-backend`                         | `TTS_BACKEND`                              | None (autodetected)                           | Enable unofficial API feature sets.          |
-| `--tts-speed`                           | `TTS_SPEED`                                | None (autodetected)                           | Speed of the TTS output (ranges from 0.25 to 4.0).               |
-| `--tts-instructions`                    | `TTS_INSTRUCTIONS`                         | None                                          | Optional instructions for TTS requests (Control the voice).    |
-
-## Docker (Recommended) [![Docker Image CI](https://github.com/roryeckel/wyoming-openai/actions/workflows/docker-image.yml/badge.svg)](https://github.com/roryeckel/wyoming-openai/actions/workflows/docker-image.yml)
-
-### Prerequisites
-
-- Ensure you have [Docker](https://www.docker.com/products/docker-desktop) and [Docker Compose](https://docs.docker.com/compose/install/) installed on your system.
-
-### Deployment Options
-
-You can deploy the Wyoming OpenAI proxy server in different environments depending on whether you are using official OpenAI services or a local alternative like Speaches. You can even run multiple wyoming_openai instances on different ports for different purposes. Below are example scenarios:
-
-#### 1. Deploying with Official OpenAI Services
-
-To set up the Wyoming OpenAI proxy to work with official OpenAI APIs, follow these steps:
-
-- **Environment Variables**: Create a `.env` file in your project directory that includes necessary environment variables such as `STT_OPENAI_KEY`, `TTS_OPENAI_KEY`.
-
-- **Docker Compose Configuration**: Use the provided `docker-compose.yml` template. This setup binds a Wyoming server to port 10300 and uses environment variables for OpenAI URLs, model configurations, and voices as specified in the compose file.
-
-- **Command**:
-  
-  ```bash
-  docker compose -f docker-compose.yml up -d
-  ```
-
-#### 2. Deploying with Speaches Local Service
-
-If you prefer using a local service like Speaches instead of official OpenAI services, follow these instructions:
-
-- **Docker Compose Configuration**: Use the `docker-compose.speaches.yml` template which includes configuration for both the Wyoming OpenAI proxy and the Speaches service.
-
-- **Speaches Setup**:
-  - The Speaches container is configured with specific model settings (`Systran/faster-distil-whisper-large-v3` for STT and `speaches-ai/Kokoro-82M-v1.0-ONNX` for TTS).
-  - It uses a local port (8000) to expose the Speaches service.
-  - NVIDIA GPU support is enabled, so ensure your system has an appropriate setup if you plan to utilize GPU resources.
-  - Note: wyoming_openai disables Speaches VAD (Voice Activity Detection) by default, as it is not yet compatible with the Wyoming protocol.
-  - [Learn more about Speaches](https://speaches.ai/)
-
-- **Command**:
-  
-  ```bash
-  docker compose -f docker-compose.speaches.yml up -d
-  ```
-
-#### 3. Deploying with LocalAI Local Service
-
-LocalAI is a drop-in replacement for OpenAI API that runs completely locally, supporting both Whisper (STT) and Piper (TTS). This setup provides excellent privacy and performance without requiring external API keys.
-
-- **LocalAI Setup**:
-  - The provided example compose uses LocalAI's GPU-accelerated image with NVIDIA CUDA 12 support, but you can adjust things as needed.
-  - Automatically downloads `whisper-base` model and multiple Piper TTS voices on first run
-  - Provides OpenAI-compatible endpoints for seamless integration
-  - No API keys required since everything runs locally
-  - Includes automatic model initialization via dedicated init container
-  - [Learn more about LocalAI](https://localai.io/)
-
-- **Docker Compose Configuration**: Use the `docker-compose.localai.yml` template which includes configuration for both the Wyoming OpenAI proxy and LocalAI service.
-
-- **Command**:
-
-  ```bash
-  docker compose -f docker-compose.localai.yml up -d
-  ```
-
-#### 4. Deploying with Kokoro-FastAPI and Speaches Local Services
-
-For users preferring a setup that leverages Kokoro-FastAPI for TTS and Speaches for STT, follow these instructions:
-
-- **Docker Compose Configuration**: Use the `docker-compose.kokoro-fastapi.yml` template which includes configuration for both the Wyoming OpenAI proxy and Kokoro-FastAPI TTS service (Kokoro).
-
-- **Speaches Setup**:
-  - Use it in combination with the Speaches container for access to STT.
-
-- **Kokoro Setup**:
-  - The Kokoro-FastAPI container provides TTS capabilities.
-  - It uses a local port (8880) to expose the Kokoro service.
-  - NVIDIA GPU support is enabled, so ensure your system has an appropriate setup if you plan to utilize GPU resources.
-  - [Learn more about Kokoro-FastAPI](https://github.com/remsky/Kokoro-FastAPI)
-
-- **Command**:
-
-  ```bash
-  docker compose -f docker-compose.speaches.yml -f docker-compose.kokoro-fastapi.yml up -d
-  ```
-
-#### 5. Development with Docker
-
-If you are developing the Wyoming OpenAI proxy server and want to build it from source, use the `docker-compose.dev.yml` file along with the base configuration.
-
-- **Command**:
-  
-  ```bash
-  docker compose -f docker-compose.yml -f docker-compose.dev.yml up -d --build
-  ```
-
-#### 6. Example: Development with Additional Local Service
-
-For a development setup using the Speaches local service, combine `docker-compose.speaches.yml` and `docker-compose.dev.yml`. This also works for `docker-compose.kokoro-fastapi.yml` and `docker-compose.localai.yml`.
-
-- **Command**:
-  
-  ```bash
-  docker compose -f docker-compose.speaches.yml -f docker-compose.dev.yml up -d --build
-  ```
-
-#### 7. Docker Tags
-
-We follow specific tagging conventions for our Docker images. These tags help in identifying the version and branch of the code that a particular Docker image is based on.
-
-- **`latest`**: This tag always points to the latest stable release of the Wyoming OpenAI proxy server. It is recommended for users who want to run the most recent, well-tested version without worrying about specific versions.
-
-- **`main`**: This tag points to the latest commit on the main code branch. It is suitable for users who want to experiment with the most up-to-date features and changes, but may include unstable or experimental code.
-
-- **`major.minor.patch version`**: Specific version tags (e.g., `0.3.5`) correspond to specific stable releases of the Wyoming OpenAI proxy server. These tags are ideal for users who need a consistent, reproducible environment and want to avoid breaking changes introduced in newer versions.
-
-- **`major.minor version`**: Tags that follow the `major.minor` format (e.g., `0.3`) represent a range of patch-level updates within the same minor version series. These tags are useful for users who want to stay updated with bug fixes and minor improvements without upgrading to a new major or minor version.
-
-### General Deployment Steps
-
-1. **Start Services**: Run the appropriate Docker Compose command based on your deployment option.
-2. **Verify Deployment**: Ensure that all services are running by checking the logs with `docker compose logs -f` or accessing the Wyoming OpenAI proxy through its exposed port (e.g., 10300) to ensure it responds as expected.
-3. **Configuration Changes**: You can modify environment variables in the `.env` file or directly within your Docker Compose configuration files to adjust settings such as languages, models, and voices without rebuilding containers.
-
-## Usage in Home Assistant
-
-1. Install & set up your Wyoming OpenAI instance using one of the [deployment options](#deployment-options) above.
-2. In HA, Go to Settings, Devices & Services, Add Integration, and search for Wyoming Protocol. Add the Wyoming Protocol integration with the URI of your Wyoming OpenAI instance.
-3. The hard part is over! Configure your Voice Assistant pipeline to use the STT/TTS services provided by your new Wyoming OpenAI instance.
-
-#### Reloading Configuration Changes in Home Assistant
-
-When you make changes to your configuration such as updating models, voices, or URLs, it's important to reload the Wyoming OpenAI integration in Home Assistant to apply these changes. Here's how to do it:
-
-1. Go to **Settings** > **Devices & Services**
-2. Find and select your **Wyoming OpenAI** integration
-3. Click on **Reload**
-
-### Sequence Diagrams
-
-#### Home Assistant
-
-Home Assistant uses the Wyoming Protocol integration to communicate with the Wyoming OpenAI proxy server. The proxy server then communicates with the OpenAI API to perform the requested ASR or TTS tasks. The results are then sent back to Home Assistant.
-
-```mermaid
-sequenceDiagram
-  participant HA as Home Assistant
-  participant WY as wyoming_openai
-  participant OAPI as OpenAI API
-  Note over HA,OAPI: Speech-to-Text (STT/ASR) Flow
-  HA->>WY: Transcribe event
-  HA->>WY: AudioStart event
-  loop Audio Streaming
-  HA->>WY: AudioChunk events
-  Note over WY: Buffers WAV data
-  end
-  HA->>WY: AudioStop event
-  
-  alt Non-Streaming Transcription
-    WY->>OAPI: Send complete audio file
-    OAPI-->>WY: Text transcript response
-    WY->>HA: TranscriptStart event
-    WY->>HA: Transcript event (complete text)
-    WY->>HA: TranscriptStop event
-  else Streaming Transcription
-    WY->>OAPI: Send audio file with stream=true
-    WY->>HA: TranscriptStart event
-    loop
-      OAPI-->>WY: Transcript chunk delta
-      WY-->>HA: TranscriptChunk event (partial text)
-    end
-    WY->>HA: Transcript event (complete text)
-    WY->>HA: TranscriptStop event
-  end
-  
-  Note over HA,OAPI: Text-to-Speech (TTS) Flow
-  HA->>WY: Synthesize event (text + voice)
-  WY->>OAPI: Speech synthesis request
-  WY->>HA: AudioStart event
-  loop Audio Streaming
-  OAPI-->>WY: Audio stream chunks
-  WY-->>HA: AudioChunk events
-  end
-  WY->>HA: AudioStop event
-```
-
-#### Open WebUI
-
-No proxy is needed for Open WebUI, because it has native support for OpenAI-compatible endpoints.
-
-```mermaid
-sequenceDiagram
-    participant OW as Open WebUI
-    participant OAPI as OpenAI API
-
-    Note over OW,OAPI: Speech-to-Text (STT/ASR) Flow
-    OW->>OAPI: Direct audio transcription request
-    OAPI-->>OW: Text transcript response
-    
-    Note over OW,OAPI: Text-to-Speech (TTS) Flow
-    OW->>OAPI: Direct speech synthesis request
-    OAPI-->>OW: Audio stream response
-    
-```
-
-## Future Plans (Descending Priority)
-
-- Improved streaming support directly to OpenAI APIs
-- Reverse direction support (Server for OpenAI compatible endpoints - possibly FastAPI)
-- OpenAI Realtime API
-
-## Contributing
-
-Contributions are welcome! Please feel free to open issues or submit pull requests. For major changes, please first discuss the proposed changes in an issue.
-
-## Quality Assurance
-
-### Linting (Ruff) [![Lint](https://github.com/roryeckel/wyoming-openai/actions/workflows/lint.yml/badge.svg)](https://github.com/roryeckel/wyoming-openai/actions/workflows/lint.yml)
-
-This project uses [Ruff](https://github.com/astral-sh/ruff) for linting and code quality checks. Ruff is a fast Python linter written in Rust that can replace multiple tools like flake8, isort, and more.
-
-To use Ruff during development:
-
-1. Install development dependencies:
-   ```bash
-   pip install -e ".[dev]"
-   ```
-
-2. Run Ruff to check your code:
-   ```bash
-   ruff check .
-   ```
-
-A GitHub Action automatically runs Ruff on all pull requests and branch pushes to ensure code quality.
-
-### Testing (Pytest) [![Test](https://github.com/roryeckel/wyoming-openai/actions/workflows/test.yml/badge.svg)](https://github.com/roryeckel/wyoming-openai/actions/workflows/test.yml)
-
-This project uses [pytest](https://pytest.org/) for unit testing. Tests are located in the [`tests/`](tests/) directory and cover core modules such as compatibility, constants, handlers, initialization, and utilities.
-
-To run the tests:
-
-1. Install development dependencies (if not already done):
-    ```bash
-    pip install -e ".[dev]"
-    ```
-
-2. In the [`tests/`](tests/) folder, run all tests with:
-    ```bash
-    pytest
-    ```
-
-All new code should include appropriate tests.
-A GitHub Action automatically runs pytest on all pull requests and branch pushes to ensure tests pass.
-=======
 # Wyoming OpenAI
 
 OpenAI-Compatible Proxy Middleware for the Wyoming Protocol
@@ -833,4 +434,3 @@
 
 All new code should include appropriate tests.
 A GitHub Action automatically runs pytest on all pull requests and branch pushes to ensure tests pass.
->>>>>>> 3b8499b9
